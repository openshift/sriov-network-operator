--- conflicted
+++ resolved
@@ -46,12 +46,10 @@
               description: Flag to control whether the operator admission controller
                 webhook shall be deployed
               type: boolean
-<<<<<<< HEAD
             disableReboot:
               description: Flag to control whether the sriov-config-daemon is allowed
                 to reboot nodes
               type: boolean           
-=======
             logLevel:
               description: Flag to control the log verbose level of the operator.
                 Set to '0' to show only the basic logs. And set to '2' to show all
@@ -59,7 +57,6 @@
               maximum: 2
               minimum: 0
               type: integer
->>>>>>> 6c6b60f2
           type: object
         status:
           description: SriovOperatorConfigStatus defines the observed state of SriovOperatorConfig
