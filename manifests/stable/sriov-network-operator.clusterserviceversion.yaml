--- conflicted
+++ resolved
@@ -100,11 +100,7 @@
     categories: Networking
     certified: "false"
     containerImage: quay.io/openshift/origin-sriov-network-operator:4.17
-<<<<<<< HEAD
     createdAt: "2024-09-03T14:39:04Z"
-=======
-    createdAt: "2024-08-05T23:49:14Z"
->>>>>>> dd1524be
     description: An operator for configuring SR-IOV components and initializing SRIOV
       network devices in Openshift cluster.
     features.operators.openshift.io/cnf: "false"
