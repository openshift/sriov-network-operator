--- conflicted
+++ resolved
@@ -53,18 +53,7 @@
 # golangci-lint version should be updated periodically
 # we keep it fixed to avoid it from unexpectedly failing on the project
 # in case of a version bump
-<<<<<<< HEAD
-GOLANGCI_LINT_VER = v1.55.2
-
-GOLANGCI_LINT = $(BIN_DIR)/golangci-lint
-# golangci-lint version should be updated periodically
-# we keep it fixed to avoid it from unexpectedly failing on the project
-# in case of a version bump
-GOLANGCI_LINT_VER = v1.46.1
-
-=======
 GOLANGCI_LINT_VER = v1.64.7
->>>>>>> 08442423
 
 .PHONY: all build clean gendeepcopy test test-e2e test-e2e-k8s run image fmt sync-manifests test-e2e-conformance manifests update-codegen
 
