package v1

import (
	metav1 "k8s.io/apimachinery/pkg/apis/meta/v1"
)

// EDIT THIS FILE!  THIS IS SCAFFOLDING FOR YOU TO OWN!
// NOTE: json tags are required.  Any new fields you add must have json tags for the fields to be serialized.

// SriovOperatorConfigSpec defines the desired state of SriovOperatorConfig
// +k8s:openapi-gen=true
type SriovOperatorConfigSpec struct {
	// NodeSelector selects the nodes to be configured
	ConfigDaemonNodeSelector map[string]string `json:"configDaemonNodeSelector,omitempty"`
	// Flag to control whether the network resource injector webhook shall be deployed
	EnableInjector *bool `json:"enableInjector,omitempty"`
	// Flag to control whether the operator admission controller webhook shall be deployed
	EnableOperatorWebhook *bool `json:"enableOperatorWebhook,omitempty"`
<<<<<<< HEAD
	DisableReboot         *bool `json:"disableReboot,omitempty"`
=======
	// Flag to control the log verbose level of the operator. Set to '0' to show only the basic logs. And set to '2' to show all the available logs.
	// +kubebuilder:validation:Minimum=0
	// +kubebuilder:validation:Maximum=2
	LogLevel int `json:"logLevel,omitempty"`
>>>>>>> 6c6b60f2
}

// SriovOperatorConfigStatus defines the observed state of SriovOperatorConfig
// +k8s:openapi-gen=true
type SriovOperatorConfigStatus struct {
	// Show the runtime status of the network resource injector webhook
	Injector string `json:"injector,omitempty"`
	// Show the runtime status of the operator admission controller webhook
	OperatorWebhook string `json:"operatorWebhook,omitempty"`
}

// +k8s:deepcopy-gen:interfaces=k8s.io/apimachinery/pkg/runtime.Object

// SriovOperatorConfig is the Schema for the sriovoperatorconfigs API
// +genclient
// +k8s:openapi-gen=true
// +kubebuilder:subresource:status
// +kubebuilder:resource:path=sriovoperatorconfigs,scope=Namespaced
type SriovOperatorConfig struct {
	metav1.TypeMeta   `json:",inline"`
	metav1.ObjectMeta `json:"metadata,omitempty"`

	Spec   SriovOperatorConfigSpec   `json:"spec,omitempty"`
	Status SriovOperatorConfigStatus `json:"status,omitempty"`
}

// +k8s:deepcopy-gen:interfaces=k8s.io/apimachinery/pkg/runtime.Object

// SriovOperatorConfigList contains a list of SriovOperatorConfig
type SriovOperatorConfigList struct {
	metav1.TypeMeta `json:",inline"`
	metav1.ListMeta `json:"metadata,omitempty"`
	Items           []SriovOperatorConfig `json:"items"`
}

func init() {
	SchemeBuilder.Register(&SriovOperatorConfig{}, &SriovOperatorConfigList{})
}<|MERGE_RESOLUTION|>--- conflicted
+++ resolved
@@ -16,14 +16,12 @@
 	EnableInjector *bool `json:"enableInjector,omitempty"`
 	// Flag to control whether the operator admission controller webhook shall be deployed
 	EnableOperatorWebhook *bool `json:"enableOperatorWebhook,omitempty"`
-<<<<<<< HEAD
-	DisableReboot         *bool `json:"disableReboot,omitempty"`
-=======
+	// Flat to control reboot of nodes by the sriov-network-config-daemon
+	DisableReboot *bool `json:"disableReboot,omitempty"`
 	// Flag to control the log verbose level of the operator. Set to '0' to show only the basic logs. And set to '2' to show all the available logs.
 	// +kubebuilder:validation:Minimum=0
 	// +kubebuilder:validation:Maximum=2
 	LogLevel int `json:"logLevel,omitempty"`
->>>>>>> 6c6b60f2
 }
 
 // SriovOperatorConfigStatus defines the observed state of SriovOperatorConfig
