apiVersion: v1
kind: Namespace
metadata:
  labels:
    control-plane: controller-manager
  name: openshift-sriov-network-operator
---
apiVersion: apps/v1
kind: Deployment
metadata:
  name: sriov-network-operator
  namespace: openshift-sriov-network-operator
  labels:
    control-plane: controller-manager
spec:
  replicas: 1
  selector:
    matchLabels:
      name: sriov-network-operator
  template:
    metadata:
      annotations:
        target.workload.openshift.io/management: '{"effect": "PreferredDuringScheduling"}'
      labels:
        name: sriov-network-operator
    spec:
      serviceAccountName: sriov-network-operator
      nodeSelector:
        node-role.kubernetes.io/master: ""
      tolerations:
      - effect: NoSchedule
        key: node-role.kubernetes.io/master
        operator: Exists
      containers:
      - name: sriov-network-operator
        image: quay.io/openshift/origin-sriov-network-operator:4.16
        command:
        - sriov-network-operator
        args:
        - --leader-elect
<<<<<<< HEAD
        imagePullPolicy: IfNotPresent
=======
        image: controller:latest
        name: manager
        securityContext:
          allowPrivilegeEscalation: false
          readOnlyRootFilesystem: true
>>>>>>> f9a50026
        livenessProbe:
          httpGet:
            path: /healthz
            port: 8081
          initialDelaySeconds: 15
          periodSeconds: 20
        readinessProbe:
          httpGet:
            path: /readyz
            port: 8081
          initialDelaySeconds: 5
          periodSeconds: 10
        env:
          - name: WATCH_NAMESPACE
            valueFrom:
              fieldRef:
                fieldPath: metadata.namespace
          - name: SRIOV_CNI_IMAGE
            value: quay.io/openshift/origin-sriov-cni:4.16
          - name: SRIOV_DEVICE_PLUGIN_IMAGE
            value: quay.io/openshift/origin-sriov-network-device-plugin:4.16
          - name: NETWORK_RESOURCES_INJECTOR_IMAGE
            value: quay.io/openshift/origin-sriov-dp-admission-controller:4.16
          - name: OPERATOR_NAME
            value: sriov-network-operator
          - name: SRIOV_NETWORK_CONFIG_DAEMON_IMAGE
            value: quay.io/openshift/origin-sriov-network-config-daemon:4.16
          - name: SRIOV_NETWORK_WEBHOOK_IMAGE
            value: quay.io/openshift/origin-sriov-network-webhook:4.16
          - name: SRIOV_INFINIBAND_CNI_IMAGE
            value: quay.io/openshift/origin-sriov-infiniband-cni:4.16
          - name: RESOURCE_PREFIX
            value: openshift.io
          - name: ADMISSION_CONTROLLERS_ENABLED
            value: "true"
          - name: ADMISSION_CONTROLLERS_CERTIFICATES_OPERATOR_SECRET_NAME
            value: operator-webhook-service
          - name: ADMISSION_CONTROLLERS_CERTIFICATES_INJECTOR_SECRET_NAME
            value: network-resources-injector-secret
          - name: NAMESPACE
            valueFrom:
              fieldRef:
                fieldPath: metadata.namespace
          - name: NODE_NAME
            valueFrom:
              fieldRef:
                fieldPath: spec.nodeName
          - name: POD_NAME
            valueFrom:
              fieldRef:
                fieldPath: metadata.name
          - name: RELEASE_VERSION
            value: 4.16.0<|MERGE_RESOLUTION|>--- conflicted
+++ resolved
@@ -38,15 +38,10 @@
         - sriov-network-operator
         args:
         - --leader-elect
-<<<<<<< HEAD
         imagePullPolicy: IfNotPresent
-=======
-        image: controller:latest
-        name: manager
         securityContext:
           allowPrivilegeEscalation: false
           readOnlyRootFilesystem: true
->>>>>>> f9a50026
         livenessProbe:
           httpGet:
             path: /healthz
