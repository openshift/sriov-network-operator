--- conflicted
+++ resolved
@@ -13,17 +13,12 @@
   labels:
     control-plane: controller-manager
 spec:
-  replicas: 1
   selector:
     matchLabels:
-<<<<<<< HEAD
       name: sriov-network-operator
-=======
-      control-plane: controller-manager
   replicas: 1
   strategy:
     type: Recreate
->>>>>>> e9b1c770
   template:
     metadata:
       annotations:
@@ -40,20 +35,11 @@
         key: node-role.kubernetes.io/master
         operator: Exists
       containers:
-<<<<<<< HEAD
       - name: sriov-network-operator
         image: quay.io/openshift/origin-sriov-network-operator:4.19
         command:
         - sriov-network-operator
-        args:
-        - --leader-elect
         imagePullPolicy: IfNotPresent
-=======
-      - command:
-        - /manager
-        image: controller:latest
-        name: manager
->>>>>>> e9b1c770
         securityContext:
           allowPrivilegeEscalation: false
           readOnlyRootFilesystem: true
