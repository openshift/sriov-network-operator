--- conflicted
+++ resolved
@@ -3,50 +3,37 @@
 metadata:
   labels:
     control-plane: controller-manager
-  name: openshift-sriov-network-operator
+  name: system
 ---
 apiVersion: apps/v1
 kind: Deployment
 metadata:
-  name: sriov-network-operator
-  namespace: openshift-sriov-network-operator
+  name: controller-manager
+  namespace: system
   labels:
     control-plane: controller-manager
 spec:
-  replicas: 1
   selector:
     matchLabels:
-      name: sriov-network-operator
+      control-plane: controller-manager
+  replicas: 1
   template:
     metadata:
-      annotations:
-        target.workload.openshift.io/management: '{"effect": "PreferredDuringScheduling"}'
       labels:
-        name: sriov-network-operator
+        control-plane: controller-manager
     spec:
-      serviceAccountName: sriov-network-operator
-      nodeSelector:
-        node-role.kubernetes.io/master: ""
-      tolerations:
-      - effect: NoSchedule
-        key: node-role.kubernetes.io/master
-        operator: Exists
+      securityContext:
+        runAsNonRoot: true
       containers:
-      - name: sriov-network-operator
-        image: quay.io/openshift/origin-sriov-network-operator:4.16
-        command:
-        - sriov-network-operator
+      - command:
+        - /manager
         args:
         - --leader-elect
-<<<<<<< HEAD
-        imagePullPolicy: IfNotPresent
-=======
         image: controller:latest
         name: manager
         securityContext:
           allowPrivilegeEscalation: false
           readOnlyRootFilesystem: true
->>>>>>> f9a50026
         livenessProbe:
           httpGet:
             path: /healthz
@@ -59,44 +46,12 @@
             port: 8081
           initialDelaySeconds: 5
           periodSeconds: 10
-        env:
-          - name: WATCH_NAMESPACE
-            valueFrom:
-              fieldRef:
-                fieldPath: metadata.namespace
-          - name: SRIOV_CNI_IMAGE
-            value: quay.io/openshift/origin-sriov-cni:4.16
-          - name: SRIOV_DEVICE_PLUGIN_IMAGE
-            value: quay.io/openshift/origin-sriov-network-device-plugin:4.16
-          - name: NETWORK_RESOURCES_INJECTOR_IMAGE
-            value: quay.io/openshift/origin-sriov-dp-admission-controller:4.16
-          - name: OPERATOR_NAME
-            value: sriov-network-operator
-          - name: SRIOV_NETWORK_CONFIG_DAEMON_IMAGE
-            value: quay.io/openshift/origin-sriov-network-config-daemon:4.16
-          - name: SRIOV_NETWORK_WEBHOOK_IMAGE
-            value: quay.io/openshift/origin-sriov-network-webhook:4.16
-          - name: SRIOV_INFINIBAND_CNI_IMAGE
-            value: quay.io/openshift/origin-sriov-infiniband-cni:4.16
-          - name: RESOURCE_PREFIX
-            value: openshift.io
-          - name: ADMISSION_CONTROLLERS_ENABLED
-            value: "true"
-          - name: ADMISSION_CONTROLLERS_CERTIFICATES_OPERATOR_SECRET_NAME
-            value: operator-webhook-service
-          - name: ADMISSION_CONTROLLERS_CERTIFICATES_INJECTOR_SECRET_NAME
-            value: network-resources-injector-secret
-          - name: NAMESPACE
-            valueFrom:
-              fieldRef:
-                fieldPath: metadata.namespace
-          - name: NODE_NAME
-            valueFrom:
-              fieldRef:
-                fieldPath: spec.nodeName
-          - name: POD_NAME
-            valueFrom:
-              fieldRef:
-                fieldPath: metadata.name
-          - name: RELEASE_VERSION
-            value: 4.16.0+        resources:
+          limits:
+            cpu: 100m
+            memory: 30Mi
+          requests:
+            cpu: 100m
+            memory: 20Mi
+      serviceAccountName: controller-manager
+      terminationGracePeriodSeconds: 10